--- conflicted
+++ resolved
@@ -78,13 +78,10 @@
             alphas = [0.5]*len(regions)
 
         for i, region in enumerate(regions):
-<<<<<<< HEAD
             self.plot_one_region(index_center=i, color=colors[i], alpha=alphas[i], ax=self.ax, fig=self.fig,
                                  save=False)
         self.plot_borders(ax=self.ax, fig=self.fig, save=False)
-=======
-            self.plot_one_region(index_center=i, color=color)
->>>>>>> 1e328759
+
 
     @plot3D_method
     def plot_one_region(self, index_center: int, color=None, alpha=0.5):
@@ -149,114 +146,6 @@
 
 
 if __name__ == "__main__":
-<<<<<<< HEAD
-
-    from molgri.space.voronoi import RotobjVoronoi, PositionVoronoi, HalfRotobjVoronoi
-=======
-    from molgri.space.rotobj import SphereGrid3DFactory
-    from molgri.space.fullgrid import PositionGrid
-    from molgri.space.voronoi import RotobjVoronoi, HalfRotobjVoronoi
->>>>>>> 1e328759
-    from molgri.space.utils import normalise_vectors, random_sphere_points, random_quaternions
-    from molgri.space.rotobj import SphereGrid3DFactory
-    import matplotlib.pyplot as plt
-    np.random.seed(1)
-<<<<<<< HEAD
-    my_points = SphereGrid3DFactory().create("ico", 42).get_grid_as_array()
-    #my_points = random_sphere_points(16)
-    dists = np.array([0.11, 0.15])
+    pass
 
 
-    my_voronoi = PositionVoronoi(my_points, dists)
-    my_voronoi1 = HalfRotobjVoronoi(normalise_vectors(my_points, length=(dists[1]-dists[0])/2+dists[0]))
-    my_voronoi2 = HalfRotobjVoronoi(normalise_vectors(my_points, length=(dists[1]-dists[0])/2+dists[1]))
-    vp = VoronoiPlot(my_voronoi, default_complexity_level="empty")
-    vp1 = VoronoiPlot(my_voronoi1, default_complexity_level="empty")
-    vp2 = VoronoiPlot(my_voronoi2, default_complexity_level="empty")
-    #vp.plot_adjacency_heatmap()
-    #vp.plot_border_heatmap()
-    #vp.plot_center_distances_heatmap()
-=======
-    my_points = SphereGrid3DFactory.create(alg_name="ico", N=42)
-
-    voronoi1 = my_points.get_spherical_voronoi()
-    voronoi2 = HalfRotobjVoronoi(normalise_vectors(my_points.get_grid_as_array(), length=1.5))
-
-    vp = VoronoiPlot(voronoi1, default_complexity_level="empty")
-    vp2 = VoronoiPlot(voronoi2, default_complexity_level="empty")
-    vp.plot_adjacency_heatmap()
-    vp.plot_border_heatmap()
-
-    my_point = 7
-    fig, ax = plt.subplots(1, 1, subplot_kw={"projection": "3d"})
-    ax.view_init(0, 0)
-    for i, length in enumerate([0.2, 0.3, 0.4, 0.5, 0.6, 0.7, 0.1]):
-        voronoi2 = RotobjVoronoi(normalise_vectors(my_points.get_grid_as_array(), length=length))
-        vp2 = VoronoiPlot(voronoi2, default_complexity_level="empty")
-        if i==6:
-            save=True
-        else:
-            save=False
-        vp2.plot_centers(save=False, labels=False, fig=fig, ax=ax, s=35)
-
-    #vp.plot_one_region(my_point, "blue", save=False, fig=vp.fig, ax=vp.ax)
-    #vp.plot_borders(save=False, fig=vp.fig, ax=vp.ax)
-
-    #vp2.plot_centers(save=False, labels=False, fig=vp.fig, ax=vp.ax)
-    #vp2.plot_borders(save=False, fig=vp.fig, ax=vp.ax)
-    #vp2.plot_one_region(my_point, "blue", save=False, fig=vp.fig, ax=vp.ax)
-
-
-    # plot sides
-    # coo1 = voronoi1.get_all_voronoi_vertices()[voronoi1.get_all_voronoi_regions()[my_point]]
-    # coo1 = sort_points_on_sphere_ccw(coo1)
-    #
-    # coo2 = voronoi2.get_all_voronoi_vertices()[voronoi2.get_all_voronoi_regions()[my_point]]
-    # coo2 = sort_points_on_sphere_ccw(coo2)
-    # print("sorted twice")
-    #
-    # x = [coo1[0][0], coo1[1][0], coo2[1][0], coo2[0][0]]
-    # y = [coo1[0][1], coo1[1][1], coo2[1][1], coo2[0][1]]
-    # z = [coo1[0][2], coo1[1][2], coo2[1][2], coo2[0][2]]
-    # verts = [list(zip(x, y, z))]
-    # my_coll = Poly3DCollection(verts)
-    # my_coll.set_color("blue")
-    # #vp.ax.add_collection3d(my_coll)
-    #
-    #
-    # mylim = 1.5
-    # #vp.ax.set_xlim(-mylim, mylim)
-    # #vp.ax.set_ylim(-mylim, mylim)
-    # #vp.ax.set_zlim(-mylim, mylim)
-    plt.show()
->>>>>>> 1e328759
-
-    #vp1.plot_borders(color="black", save=False, reduced=True)
-
-    #vp.plot_vertices(labels=False, color="black", ax=vp1.ax, fig=vp1.fig, save=False)
-
-    vp.plot_one_region(31, color="orange", save=False, alpha=1)
-    #colors = ["white"] * len(my_points)
-    #colors[13] = "red"
-    #alphas = [0.0]* len(my_points)
-    #alphas[13] = 0.7
-
-    #vp.plot_centers(labels=True, ax=vp.ax, fig=vp.fig, save=False)
-
-    #vp.plot_regions(colors=colors, alphas=alphas, save=True, ax=vp.ax, fig=vp.fig)
-    vp1.plot_borders(color="gray", save=False, reduced=True, ax=vp.ax, fig=vp.fig)
-
-    vp1.ax.view_init(0, 0)
-    vp.plot_one_region(73, color="#00ccff", ax=vp.ax, fig=vp.fig,  save=False, alpha=0.7)
-
-
-    #colors = ["white"] * len(my_points)
-    #colors[4] = "yellow"
-    #alphas = [0.1]* len(my_points)
-    #alphas[4] = 0.5
-    #vp1.plot_centers(labels=False, ax=vp1.ax, fig=vp1.fig, save=True)
-    #vp2.plot_regions(colors=colors, alphas=alphas, save=False, ax=vp1.ax, fig=vp1.fig)
-    vp2.plot_borders(color="black", ax=vp.ax, fig=vp.fig, save=True, reduced=True)
-    plt.show()
-
-
