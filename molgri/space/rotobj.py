from abc import ABC, abstractmethod

import numpy as np
from numpy.typing import NDArray
from scipy.constants import pi
from scipy.spatial.distance import cdist
from scipy.spatial.transform import Rotation

from molgri.space.analysis import prepare_statistics, write_statistics
from molgri.space.utils import random_quaternions
from molgri.constants import UNIQUE_TOL, EXTENSION_GRID_FILES, GRID_ALGORITHMS, NAME2PRETTY_NAME
from molgri.molecules.parsers import GridNameParser
from molgri.paths import PATH_OUTPUT_ROTGRIDS, PATH_OUTPUT_STAT
from molgri.space.polytopes import Cube4DPolytope, IcosahedronPolytope, Cube3DPolytope
from molgri.space.rotations import rotation2grid, grid2rotation, grid2quaternion, grid2euler, two_vectors2rot
from molgri.wrappers import time_method


class GridInfo:

    def __init__(self, point_array: NDArray, N: int, gen_alg: str = None):
        """
        Generate a grid with one of generation algorithms.

        Args:
            point_array: (N, 3) array in which each row is a 3D point with norm 1
            gen_alg: info with which alg the grid was created
        """
        assert gen_alg in GRID_ALGORITHMS, f"{gen_alg} is not a valid generation algorithm name"
        self.grid = point_array
        self.N = N
        self.standard_name = f"{gen_alg}_{N}"
        self.decorator_label = f"rotation grid {self.standard_name}"
        self.nn_dist_arch = None
        self.nn_dist_cup = None
        self.short_statistics_path = f"{PATH_OUTPUT_STAT}{self.standard_name}_short_stat.txt"
        self.statistics_path = f"{PATH_OUTPUT_STAT}{self.standard_name}_full_stat.csv"
        assert isinstance(self.grid, np.ndarray), "A grid must be a numpy array!"
        if len(point_array) > N:
            self._order_points()
        assert self.grid.shape == (N, 3), f"Grid not of correct shape! {self.grid.shape} instead of {(N, 3)}"
        assert np.allclose(np.linalg.norm(self.grid, axis=1), 1, atol=10**(-UNIQUE_TOL))

    def get_grid(self) -> np.ndarray:
        return self.grid

    def __len__(self):
        return self.N

    def save_grid(self, additional_name=""):
        if additional_name:
            additional_name = f"_{additional_name}"
        np.save(f"{PATH_OUTPUT_ROTGRIDS}{self.standard_name}{additional_name}.{EXTENSION_GRID_FILES}", self.get_grid())

    def save_grid_txt(self):
        # noinspection PyTypeChecker
        np.savetxt(f"{PATH_OUTPUT_ROTGRIDS}{self.standard_name}.txt", self.grid)

    def _order_points(self):
        """
        You are provided with a (possibly) unordered array of rotations saved in self.rotations. You must re-order
        it so that the coverage is maximised at every step.

        Additionally, truncate at self.N.
        """
        self.grid = order_elements(self.grid, self.N, start_i=1)

    def save_statistics(self, num_random: int = 100, print_message=False, alphas=None):
        stat_data, full_data = prepare_statistics(self.get_grid(), alphas, d=3, num_rand_points=num_random)
        write_statistics(stat_data, full_data, self.short_statistics_path, self.statistics_path,
                         num_random, name=self.standard_name, dimensions=3,
                         print_message=print_message)


class RotationsObject(ABC):

    def __init__(self, N: int = None, gen_algorithm: str = None, use_saved=True, time_generation=False):
        self.grid_x = None
        self.grid_y = None
        self.grid_z = None
        self.rotations = None
        self.N = N
        self.gen_algorithm = gen_algorithm
        self.standard_name = f"{gen_algorithm}_{N}"
        self.decorator_label = f"{NAME2PRETTY_NAME[self.gen_algorithm]} with {self.N} points"
        self.short_statistics_path = f"{PATH_OUTPUT_STAT}{self.standard_name}_short_stat_rotobj.txt"
        self.statistics_path = f"{PATH_OUTPUT_STAT}{self.standard_name}_full_stat_rotobj.csv"
        if time_generation:
            gen_func = self.gen_and_time
        else:
            gen_func = self.gen_rotations
        if use_saved:
            try:
                grid_x_arr = np.load(f"{PATH_OUTPUT_ROTGRIDS}{gen_algorithm}_{N}_x.{EXTENSION_GRID_FILES}")
                grid_x = GridInfo(grid_x_arr, self.N, self.gen_algorithm)
                grid_y_arr = np.load(f"{PATH_OUTPUT_ROTGRIDS}{gen_algorithm}_{N}_y.{EXTENSION_GRID_FILES}")
                grid_y = GridInfo(grid_y_arr, self.N, self.gen_algorithm)
                grid_z_arr = np.load(f"{PATH_OUTPUT_ROTGRIDS}{gen_algorithm}_{N}_z.{EXTENSION_GRID_FILES}")
                grid_z = GridInfo(grid_z_arr, self.N, self.gen_algorithm)
                self.from_grids(grid_x, grid_y, grid_z)
            except FileNotFoundError:
                gen_func()
                self.save_all()
        else:
            gen_func()
            self.save_all()

    @abstractmethod
    def gen_rotations(self):
        pass

    @time_method
    def gen_and_time(self):
        self.gen_rotations()

    def get_grid_z_as_array(self) -> NDArray:
        return self.grid_z.get_grid()

    def get_grid_z_as_grid(self) -> GridInfo:
        return self.grid_z

    def _order_rotations(self):
        """
        You are provided with a (possibly) unordered array of rotations saved in self.rotations. You must re-order
        it so that the coverage is maximised at every step.

        Additionally, truncate at self.N.
        """
        rot_quaternions = self.rotations.as_quat()
        rot_quaternions = order_elements(rot_quaternions, self.N, start_i=1)
        self.rotations = Rotation.from_quat(rot_quaternions)
        self.from_rotations(self.rotations)

    def _select_unique_rotations(self):
        rot_matrices = self.rotations.as_matrix()
        rot_matrices = np.unique(np.round(rot_matrices, UNIQUE_TOL), axis=0)
        self.rotations = Rotation.from_matrix(rot_matrices)

    def from_rotations(self, rotations: Rotation):
        self.rotations = rotations
        grid_x, grid_y, grid_z = rotation2grid(rotations)
        self.grid_x = GridInfo(grid_x, N=len(rotations), gen_alg=self.gen_algorithm)
        self.grid_y = GridInfo(grid_y, N=len(rotations), gen_alg=self.gen_algorithm)
        self.grid_z = GridInfo(grid_z, N=len(rotations), gen_alg=self.gen_algorithm)
        self._determine_N()

    def from_grids(self, grid_x: GridInfo, grid_y: GridInfo, grid_z: GridInfo):
        self.grid_x = grid_x
        self.grid_y = grid_y
        self.grid_z = grid_z
        self.rotations = self.as_rotation_object()
        self._determine_N()

    def _determine_N(self):
        if self.rotations is None:
            self.N = None
        else:
            self.N = len(self.rotations)

    def as_rotation_object(self) -> Rotation:
        return grid2rotation(self.grid_x.get_grid(), self.grid_y.get_grid(), self.grid_z.get_grid())

    def as_quaternion(self) -> NDArray:
        return grid2quaternion(self.grid_x.get_grid(), self.grid_y.get_grid(), self.grid_z.get_grid())

    def as_euler(self) -> NDArray:
        return grid2euler(self.grid_x.get_grid(), self.grid_y.get_grid(), self.grid_z.get_grid())

    def save_all(self):
        subgrids = (self.grid_x, self.grid_y, self.grid_z)
        labels = ("x", "y", "z")
        for label, sub_grid in zip(labels, subgrids):
            sub_grid.save_grid(additional_name=label)

    def save_statistics(self, num_random: int = 100, print_message=False, alphas=None):
        stat_data, full_data = prepare_statistics(self.rotations.as_quat(), alphas, d=4, num_rand_points=num_random)
        write_statistics(stat_data, full_data, self.short_statistics_path, self.statistics_path,
                         num_random, name=self.standard_name, dimensions=4,
                         print_message=print_message)


def order_elements(points: np.ndarray, N: int, start_i: int = 1) -> NDArray:
    """
    You are provided with a (possibly) unordered grid and return a grid with N points ordered in such a way that
    these N points have the best possible coverage.

    Args:
        points: grid, array of shape (L, 3) to be ordered where L should be >= N
        N: number of grid points wished at the end
        start_i: from which index to start ordering (in case the first i elements already ordered)

    Returns:
        an array of shape (N, 3) ordered in such a way that these N points have the best possible coverage.
    """

    def select_next_el(quaternion_list, i):
        distances = cdist(quaternion_list[i:], quaternion_list[:i], metric="cosine")
        distances.sort()
        nn_dist = distances[:, 0]
        index_max = np.argmax(nn_dist)
        quaternion_list[[i, i + index_max]] = quaternion_list[[i + index_max, i]]
        return quaternion_list

    if N > len(points):
        raise ValueError(f"N>len(grid)! Only {len(points)} points can be returned!")
    for index in range(start_i, min(len(points), N)):
        points = select_next_el(points, index)
    return points[:N]


class RandomQRotations(RotationsObject):

    def gen_rotations(self):
        assert self.N is not None, "Select the number of points N!"
        quaternions = random_quaternions(self.N)
        self.from_rotations(Rotation.from_quat(quaternions))


class SystemERotations(RotationsObject):

    def gen_rotations(self):
        assert self.N is not None, "Select the number of points N!"
        num_points = 1
        rot_matrices = []
        while len(rot_matrices) < self.N:
            phis = np.linspace(0, 2 * pi, num_points)
            thetas = np.linspace(0, 2 * pi, num_points)
            psis = np.linspace(0, 2 * pi, num_points)
            euler_meshgrid = np.array(np.meshgrid(*(phis, thetas, psis)), dtype=float)
            euler_meshgrid = euler_meshgrid.reshape((3, -1)).T
            self.rotations = Rotation.from_euler("ZYX", euler_meshgrid)
            # remove non-unique rotational matrices
            self._select_unique_rotations()
            rot_matrices = self.rotations.as_matrix()
            num_points += 1
        self._order_rotations()
        # convert to a grid
        self.from_rotations(self.rotations)
        # self.grid = euler2grid(euler_meshgrid)


class RandomERotations(RotationsObject):

    def gen_rotations(self):
        euler_angles = 2 * pi * np.random.random((self.N, 3))
        self.from_rotations(Rotation.from_euler("ZYX", euler_angles))


class ZeroRotations(RotationsObject):

    def __init__(self, N: int = None, gen_algorithm: str = None, use_saved=True, time_generation=False):
        assert N == 1, "Zero grid only makes sense for N=1"
        super().__init__(N=N, gen_algorithm=gen_algorithm, use_saved=use_saved, time_generation=time_generation)

    def gen_rotations(self):
        self.N = 1
        rot_matrix = np.eye(3)
        rot_matrix = rot_matrix[np.newaxis, :]
        self.rotations = Rotation.from_matrix(rot_matrix)
        self.from_rotations(self.rotations)


class PolyhedronRotations(RotationsObject):

    def __init__(self, polyhedron, *args, **kwargs):
        self.polyhedron = polyhedron()
        super().__init__(*args, **kwargs)

    def gen_rotations(self):
        while self.polyhedron.G.number_of_nodes() < self.N:
            self.polyhedron.divide_edges()


class Cube4DRotations(PolyhedronRotations):

    def __init__(self, N: int, gen_algorithm, **kwargs):
        super().__init__(polyhedron=Cube4DPolytope, N=N, gen_algorithm=gen_algorithm, **kwargs)

    def gen_rotations(self):
        super().gen_rotations()
        rotations = np.array([y["projection"] for x, y in self.polyhedron.G.nodes(data=True)]).squeeze()
        self.rotations = Rotation.from_quat(rotations)
        self._order_rotations()
        self.from_rotations(self.rotations)


class IcoAndCube3DRotations(PolyhedronRotations):

    def gen_rotations(self):
        desired_N = self.N
        super().gen_rotations()
        grid_z_arr = np.array([y["projection"] for x, y in self.polyhedron.G.nodes(data=True)]).squeeze()
        grid_z = GridInfo(grid_z_arr, N=self.N, gen_alg=self.gen_algorithm)

        z_vec = np.array([0, 0, 1])
        matrices = np.zeros((desired_N, 3, 3))
        for i in range(desired_N):
            matrices[i] = two_vectors2rot(z_vec, grid_z.get_grid()[i])
        rot_z = Rotation.from_matrix(matrices)

        grid_x_arr = rot_z.apply(np.array([1, 0, 0]))
        grid_x = GridInfo(grid_x_arr, N=desired_N, gen_alg=self.gen_algorithm)
        grid_y_arr = rot_z.apply(np.array([0, 1, 0]))
        grid_y = GridInfo(grid_y_arr, N=desired_N, gen_alg=self.gen_algorithm)
<<<<<<< HEAD

=======
>>>>>>> ea897721
        self.from_grids(grid_x, grid_y, grid_z)
        self.save_all()


class IcoRotations(IcoAndCube3DRotations):

    def __init__(self, N: int, gen_algorithm, **kwargs):
        super().__init__(polyhedron=IcosahedronPolytope, N=N, gen_algorithm=gen_algorithm, **kwargs)


class Cube3DRotations(IcoAndCube3DRotations):

    def __init__(self, N: int, gen_algorithm, **kwargs):
        super().__init__(polyhedron=Cube3DPolytope, N=N, gen_algorithm=gen_algorithm, **kwargs)


def build_rotations_from_name(grid_name: str, b_or_o="o", use_saved=True, **kwargs) -> RotationsObject:
    gnp = GridNameParser(grid_name, b_or_o)
    return build_rotations(gnp.N, gnp.algo, use_saved=use_saved, **kwargs)


def build_rotations(N: int, algo: str, **kwargs) -> RotationsObject:
    name2rotation = {"randomQ": RandomQRotations,
                     "systemE": SystemERotations,
                     "randomE": RandomERotations,
                     "cube4D": Cube4DRotations,
                     "zero": ZeroRotations,
                     "ico": IcoRotations,
                     "cube3D": Cube3DRotations
                     }
    if algo not in name2rotation.keys():
        raise ValueError(f"Algorithm {algo} is not a valid grid type. "
                         f"Try 'ico', 'cube3D' ...")
    assert isinstance(N, int), f"Number of grid points must be an integer, currently N={N}"
    assert N >= 0, f"Number of grid points cannot be negative, currently N={N}"
    rot_obj = name2rotation[algo](N, gen_algorithm=algo, **kwargs)
    return rot_obj


def build_grid_from_name(grid_name: str, b_or_o="o", use_saved=True, **kwargs) -> GridInfo:
    return build_rotations_from_name(grid_name, b_or_o=b_or_o, use_saved=use_saved, **kwargs).get_grid_z_as_grid()


def build_grid(N: int, algo: str, **kwargs) -> GridInfo:
    return build_rotations(N=N, algo=algo, **kwargs).get_grid_z_as_grid()


if __name__ == "__main__":
    for alg in GRID_ALGORITHMS[:-1]:
        print(alg)
        rots = build_rotations_from_name(f"{alg}_{72}", use_saved=False)
        print(len(rots.rotations), len(rots.get_grid_z_as_array()))<|MERGE_RESOLUTION|>--- conflicted
+++ resolved
@@ -302,10 +302,6 @@
         grid_x = GridInfo(grid_x_arr, N=desired_N, gen_alg=self.gen_algorithm)
         grid_y_arr = rot_z.apply(np.array([0, 1, 0]))
         grid_y = GridInfo(grid_y_arr, N=desired_N, gen_alg=self.gen_algorithm)
-<<<<<<< HEAD
-
-=======
->>>>>>> ea897721
         self.from_grids(grid_x, grid_y, grid_z)
         self.save_all()
 
